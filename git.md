# Schritte zum eigenen Repository

## eigenes Repository erstellen
Erzeugen Sie auf HTWDD-RN ein eigenes **privates** Repository mit einem Namen entsprechend Ihrer S-Nummer in der Form `sXXXX-it2-beleg`. Fügen Sie als Kommentar Ihren **Namen** hinzu, um die Zuordnung zu erleichtern.

## eigenes Repository verknüpfen
Repository lokal klonen  
`git clone https://github.com/HTWDD-RN/RTSP-Streaming`

Wechsel in das angelegte lokale Repository  
`cd RTSP-Streaming`

Umbenennen des Alias des originalen Repositories     
`git remote rename origin htw-upstream`

Anlegen der Verknüpfung (origin) mit dem eigenen entfernten Repository  
`git remote add [alias] [url]`
`git remote add origin https://github.com/HTWDD-RN/sxxxxx-it2-beleg`

Aktualisierung des eigenen entfernten Repositories  
`git push origin master`

## Dateien für die Versionierung auswählen
Dateien im Arbeitsverzeichnis mit lokalem Repr. verknüpfen  
`git add [file]`
nur Java-Dateien im Arbeitsverzeichnis mit lokalem Repr. verknüpfen  
`git add *.java`

## Dateihandling
Es ist günstiger das Dateihandling mittels Git-Befehlen vorzunehmen, dann werden Änderungen im Dateisystem gleich erkannt.
* Datei löschen `git rm [file]`
* Datei nur im Index löschen `git rm --cached [file]`
* Datei verschieben `git mv [file-orig] [file-renamed]`

## lokalen Commit erzeugen
alle Änderungen an den versionierten Dateien ins lokale Repr. übergeben  
`git commit -a`  oder  `git commit -a -m "kurze Angabe der Änderungen"`

## lokales Repro mit entferntem Repro abgleichen
Änderungen des entfernten Repros ins lokale Repro übernehmen    
`git fetch [alias]`  z.B. `git fetch orign` 
Änderungen in lokalen Branch zusammenführen  `git merge [alias] [branch]`  
lokale Änderungen des Repros ins entfernte Repro übernehmen    
`git push [alias][branch]`  z.B. `git push orign master`


## Status
* Anzeige aller neuen oder geänderten Dateien `git status`
* Anzeige der Änderungen `git diff`
* Anzeige der verknüpften entfernten Repros  `git remote -v`
* Anzeige der Branches  `git branch -vv`
* Anzeige der Versionshistorie des aktuellen Branches `git log`
* Anzeige der Versionshistorie einer Datei `git log --follow [file]`
* Anzeige der Metadaten eines Commits `git show [commit]`

## Branches
Für neue Features einer Software eignen sich am Besten ein neuer Branch.
* Neuen Branch erstellen `git branch [branch-name]`
* Branch auschecken `git checkout [branch-name]`
* Branch mit aktuellen Branch zusammenführen `git merge [branch]`
* Branch löschen `git branch -d [branch-name]`

## Rücknahme von Änderungen
* Datei im Arbeitsbereich auf Zustand im Repro zurücketzen `git checkout -- [file]`
* Rücknahme aller commits nach [commit] (Arbeitsbereich bleibt unverändert) `git reset [commit]`
* Rücknahme aller Änderungen und Wechsel zu ang. Commit `git reset --hard [commit]`

## Zwischenspeicher
Manchmal will man schnell an einem anderen Branch arbeiten aber die geänderten Dateien noch nicht commiten.
Dazu eignet sich der Zwischenspeicher.
* Temoräre Speicherung `git stash`
* Holen der letzen Speicherung `git stash pop`
* Anzeigen des Speichers `git stash list`

## Arbeitserleichterung
Die globale Konfigurationsdatei der ignorierten Dateien befindet sich in `~/.gitignore`.
Hier können alle unerwünschten Dateiendungen wie z.B. `*.class *.*~ *.out *.log bin/  tmp*` aufgelistet werden.

Die globale Konfiguration befindet sich in ~/.gitconfig  
* Konfiguration auflisten  `git config -l`
* Git-Usernamen  `git config --global url."https://yourusername@github.com".insteadOf "https://github.com"`
* Git-Passwort cachen  `git config --global credential.helper 'cache –timeout=5400'`

## GUI
Manchmal ist es sinnvoll, eventuelle Verzweigungen grafisch darzustellen. Hierfür werden zwei Tools bereitgestellt: `gitk` und `smartgit`.

## Hilfe
`git help`  
`git help befehl`

<<<<<<< HEAD
Das Git-Buch (kostenlos)  (http://gitbu.ch/)

Cheat Sheet
=======
* Git-Übersicht (https://jan-krueger.net/wordpress/wp-content/uploads/2007/09/git-cheat-sheet.pdf)
* Das Git-Buch (kostenlos)  (http://gitbu.ch/)
>>>>>>> 4698d1ef
<|MERGE_RESOLUTION|>--- conflicted
+++ resolved
@@ -88,11 +88,7 @@
 `git help`  
 `git help befehl`
 
-<<<<<<< HEAD
-Das Git-Buch (kostenlos)  (http://gitbu.ch/)
-
-Cheat Sheet
-=======
 * Git-Übersicht (https://jan-krueger.net/wordpress/wp-content/uploads/2007/09/git-cheat-sheet.pdf)
 * Das Git-Buch (kostenlos)  (http://gitbu.ch/)
->>>>>>> 4698d1ef
+
+Cheat Sheet